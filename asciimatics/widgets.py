--- conflicted
+++ resolved
@@ -1972,14 +1972,6 @@
         # Calculate new visible limits if needed.
         height = self._h
         dx = dy = 0
-<<<<<<< HEAD
-        self._start_line = max(0, max(self._line - height + 1,
-                                      min(self._start_line, self._line)))
-        self._start_column = min(self._start_column, self._column)
-        self._start_column += _find_min_start(
-            self._value[self._line][self._start_column:self._column + 1],
-            self.width, self._frame.canvas.unicode_aware)
-=======
         if not self._line_wrap:
             self._start_column = min(self._start_column, self._column)
             self._start_column += _find_min_start(
@@ -1987,7 +1979,6 @@
                 self.width,
                 self._frame.canvas.unicode_aware,
                 self._column >= self.string_len(self._value[self._line]))
->>>>>>> e1f30e92
 
         # Clear out the existing box content
         (colour, attr, bg) = self._pick_colours("edit_text")
@@ -2016,13 +2007,8 @@
         for line, (text, _, _) in enumerate(display_text):
             if self._start_line <= line < self._start_line + height:
                 self._frame.canvas.print_at(
-<<<<<<< HEAD
-                    _enforce_width(text[self._start_column:],
-                                   self.width, self._frame.canvas.unicode_aware),
-=======
                     _enforce_width(text[display_start_column:], self.width,
                                    self._frame.canvas.unicode_aware),
->>>>>>> e1f30e92
                     self._x + self._offset + dx,
                     self._y + line + dy - self._start_line,
                     colour, attr, bg)
@@ -2036,11 +2022,7 @@
                 " " if display_column >= len(line) else line[display_column],
                 frame_no,
                 self._x + self._offset + dx + text_width,
-<<<<<<< HEAD
-                self._y + self._line + dy - self._start_line)
-=======
                 self._y + display_line + dy - self._start_line)
->>>>>>> e1f30e92
 
     def reset(self):
         # Reset to original data and move to end of the text.
@@ -2149,18 +2131,11 @@
                     self._line = min(len(self._value) - 1, text_line)
 
                     # Now figure out location in text based on width of each glyph.
-<<<<<<< HEAD
-                    self._column = (self._start_column +
-                                    _get_offset(self._value[self._line][self._start_column:],
-                                                event.x - self._x - self._offset,
-                                                self._frame.canvas.unicode_aware))
-=======
                     self._column = (self._start_column + text_col +
                                     _get_offset(
                                         self._value[self._line][self._start_column + text_col:],
                                         event.x - self._x - self._offset,
                                         self._frame.canvas.unicode_aware))
->>>>>>> e1f30e92
                     self._column = min(len(self._value[self._line]), self._column)
                     self._column = max(0, self._column)
                     return None
