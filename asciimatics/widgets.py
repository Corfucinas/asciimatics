from __future__ import division
from __future__ import absolute_import
from __future__ import print_function
from builtins import object
from copy import copy
from future.utils import with_metaclass
from abc import ABCMeta, abstractmethod
from asciimatics.effects import Effect
from asciimatics.event import KeyboardEvent, MouseEvent
from asciimatics.exceptions import Highlander
from asciimatics.screen import Screen, Canvas


def _split_text(text, width, height):
    """
    Split text to required dimensions.  This will first try to split the
    text into multiple lines, then put a "..." on the last 3 characters of
    the last line if this still doesn't fit.

    :param text: The text to split.
    :param width: The maximum width for any line.
    :param height: The maximum height for the resulting text.
    :return: A list of strings of the broken up text.
    """
    tokens = text.split(" ")
    result = []
    current_line = ""
    for token in tokens:
        if len(current_line + token) > width:
            result.append(current_line.rstrip())
            current_line = token
        else:
            current_line += token + " "
    else:
        result.append(current_line.rstrip())

    # Check for a height overrun and truncate.
    if len(result) > height:
        result = result[:height]
        result[height - 1] = result[height - 1][:width-3] + "..."

    # Very small columns could be shorter than individual words - truncate
    # each line if necessary.
    for i, line in enumerate(result):
        if len(line) > width:
            result[i] = line[:width-3] + "..."
    return result


class Frame(Effect):
    """
    A Frame is a special Effect for controlling and displaying Widgets.  Widgets
    are GUI elements that can be used to create an application.
    """

    # Colour palette for the widgets within the Frame.
    palette = {
        "background":
            (Screen.COLOUR_WHITE, Screen.A_NORMAL, Screen.COLOUR_BLUE),
        "disabled":
            (Screen.COLOUR_BLACK, Screen.A_BOLD, Screen.COLOUR_BLUE),
        "label":
            (Screen.COLOUR_GREEN, Screen.A_BOLD, Screen.COLOUR_BLUE),
        "borders":
            (Screen.COLOUR_BLACK, Screen.A_BOLD, Screen.COLOUR_BLUE),
        "scroll":
            (Screen.COLOUR_GREEN, Screen.A_NORMAL, Screen.COLOUR_BLUE),
        "title":
            (Screen.COLOUR_WHITE, Screen.A_BOLD, Screen.COLOUR_BLUE),
        "edit_text":
            (Screen.COLOUR_WHITE, Screen.A_NORMAL, Screen.COLOUR_BLUE),
        "focus_edit_text":
            (Screen.COLOUR_WHITE, Screen.A_BOLD, Screen.COLOUR_CYAN),
        "button":
            (Screen.COLOUR_WHITE, Screen.A_NORMAL, Screen.COLOUR_BLUE),
        "focus_button":
            (Screen.COLOUR_WHITE, Screen.A_BOLD, Screen.COLOUR_CYAN),
        "control":
            (Screen.COLOUR_YELLOW, Screen.A_NORMAL, Screen.COLOUR_BLUE),
        "selected_control":
            (Screen.COLOUR_YELLOW, Screen.A_BOLD, Screen.COLOUR_BLUE),
        "focus_control":
            (Screen.COLOUR_YELLOW, Screen.A_NORMAL, Screen.COLOUR_BLUE),
        "selected_focus_control":
            (Screen.COLOUR_YELLOW, Screen.A_BOLD, Screen.COLOUR_CYAN),
        "field":
            (Screen.COLOUR_WHITE, Screen.A_NORMAL, Screen.COLOUR_BLUE),
        "selected_field":
            (Screen.COLOUR_YELLOW, Screen.A_BOLD, Screen.COLOUR_BLUE),
        "focus_field":
            (Screen.COLOUR_WHITE, Screen.A_NORMAL, Screen.COLOUR_BLUE),
        "selected_focus_field":
            (Screen.COLOUR_WHITE, Screen.A_BOLD, Screen.COLOUR_CYAN),
    }

<<<<<<< HEAD
    def __init__(self, screen, height, width, data={}, on_load=None,
                 has_border=True, hover_focus=False, name=None):
=======
    def __init__(self, screen, height, width, data=None, on_load=None,
                 has_border=True, hover_focus=False, name=None, title=None):
>>>>>>> 7c8f4519
        """
        :param screen: The Screen that owns this Frame.
        :param width: The desired width of the Frame.
        :param height: The desired height of the Frame.
        :param data: optional data dict to initialize any widgets in the frame.
        :param on_load: optional function to call whenever the Frame reloads.
        :param has_border: Whether the frame has a border box (and scroll bar).
            Defaults to True.
        :param hover_focus: Whether hovering a mouse over a widget (i.e. mouse
            move events) should change the input focus.  Defaults to false.
        :param name: Optional name to identify the Frame.  This is used to
            reset data as needed from on old copy after the screen resizes.
        :param title: Optional title to display if has_border is True.
        """
        super(Frame, self).__init__()
        self._focus = 0
        self._max_height = 0
        self._layouts = []
        self._canvas = Canvas(screen, height, width)
        self._data = None
        self._on_load = on_load
        self._has_border = has_border
        self._hover_focus = hover_focus
        self._name = name
<<<<<<< HEAD
        self._initial_data = data
=======
        self._title = " " + title[0:width-4] + " " if title else ""
>>>>>>> 7c8f4519

        # Now set up any passed data - use the public property to trigger any
        # necessary updates.
        self.data = self._initial_data

    def add_layout(self, layout):
        """
        Add a Layout to the Frame.

        :param layout: The Layout to be added.
        """
        layout.register_frame(self)
        self._layouts.append(layout)

    def fix(self):
        """
        Fix the layouts and calculate the locations of all the widgets.  This
        should be called once all Layouts have been added to the Frame and all
        widgets added to the Layouts.
        """
        # Do up to 2 passes in case we have a variable height Layout.
        fill_layout = None
        fill_height = 0
        for _ in range(2):
            # Pick starting point/height - varies for borders.
            if self._has_border:
                x = y = 1
                height = self._canvas.height - 2
                width = self._canvas.width - 2
            else:
                x = y = 0
                height = self._canvas.height
                width = self._canvas.width

            # Process each Layout in the Frame - getting required height for
            # each.
            for layout in self._layouts:
                if layout.fill_frame:
                    if fill_layout is None:
                        # First pass - remember it for now.
                        fill_layout = layout
                    elif fill_layout == layout:
                        # Second pass - pass in max height
                        y = layout.fix(x, y, width, fill_height)
                    else:
                        # A second filler - this is a bug in the application.
                        raise Highlander("Too many Layouts filling Frame")
                else:
                    y = layout.fix(x, y, width, height)

            # If we hit a variable height Layout - figure out the available
            # space and reset everything to the new values.
            if fill_layout is None:
                break
            else:
                fill_height = max(0, height - y + 1)

        # Remember the resulting height of the underlying Layouts.
        self._max_height = y

        # Reset text
        while self._focus < len(self._layouts):
            try:
                self._layouts[self._focus].focus(force_first=True)
                break
            except IndexError:
                # TODO: convert into a proper API to detect read-only layouts
                self._focus += 1
        self._clear()

    def _clear(self):
        """
        Clear the current canvas.
        """
        # It's orders of magnitude faster to reset with a print like this
        # instead of recreating the screen buffers.
        (colour, attr, bg) = self.palette["background"]
        # TODO: Fix internal use of buffer height.
        for y in range(self._canvas._buffer_height):
            self._canvas.print_at(
                " " * self._canvas.width, 0, y, colour, attr, bg)

    def _update(self, frame_no):
        # Reset the canvas to prepare for next round of updates.
        self._clear()

        # Update all the widgets first.
        for layout in self._layouts:
            layout.update(frame_no)

        # Draw any border if needed.
        if self._has_border:
            # Draw the basic border first.
            (colour, attr, bg) = self.palette["borders"]
            for dy in range(self._canvas.height):
                y = self._canvas.start_line + dy
                if dy == 0 or dy == self._canvas.height - 1:
                    self._canvas.print_at(
                        "+" + ("-" * (self._canvas.width - 2)) + "+",
                        0, y, colour, attr, bg)
                else:
                    self._canvas.print_at("|", 0, y, colour, attr, bg)
                    self._canvas.print_at("|", self._canvas.width - 1, y,
                                          colour, attr, bg)

            # Now the title
            (colour, attr, bg) = self.palette["title"]
            self._canvas.print_at(
                self._title,
                (self._canvas.width - len(self._title)) // 2,
                self._canvas.start_line,
                colour, attr, bg)

            # And now the scroll bar
            if self._canvas.height > 5:
                sb_height = self._canvas.height - 4
                sb_pos = (self._canvas.start_line /
                          (self._max_height - self._canvas.height))
                sb_pos = min(1, max(0, sb_pos))
                sb_pos = max(int(sb_height * sb_pos) - 1, 0)
                (colour, attr, bg) = self.palette["scroll"]
                for dy in range(sb_height):
                    y = self._canvas.start_line + dy + 2
                    self._canvas.print_at("O" if dy == sb_pos else "|",
                                          self._canvas.width - 1, y,
                                          colour, attr, bg)

        # Now push it all to screen.
        self._canvas.refresh()

    @property
    def data(self):
        """
        Data dictionary containing values from the contained widgets.
        """
        return self._data

    @data.setter
    def data(self, new_value):
        # Do a key-by-key copy to allow for dictionary-like objects - e.g.
        # sqlite3 Row class.
        self._data = {}
        if new_value is not None:
            for key in new_value.keys():
                self._data[key] = new_value[key]

        # Now update any widgets as needed.
        for layout in self._layouts:
            layout.update_widgets()

    @property
    def stop_frame(self):
        # Widgets have no defined end - always return -1.
        return -1

    @property
    def canvas(self):
        """
        The Canvas that backs this Frame.
        """
        return self._canvas

    def reset(self):
        # Reset form to default state.
        self.data = self._initial_data

        # Now reset the individual widgets.
        self._canvas.reset()
        for layout in self._layouts:
            layout.reset()
            layout.blur()

        # Set up active widget.
        self._focus = 0
        while self._focus < len(self._layouts):
            try:
                self._layouts[self._focus].focus(force_first=True)
                break
            except IndexError:
                # TODO: convert into a proper API to detect read-only layouts
                self._focus += 1

        # Call the on_load function now if specified.
        if self._on_load is not None:
            self._on_load()

    def save(self):
        """
        Save the current values in all the widgets back to the persistent data
        storage.
        """
        for layout in self._layouts:
            layout.save()

    def switch_focus(self, layout, column, widget):
        """
        Switch focus to the specified widget.

        :param layout: The layout that owns the widget.
        :param column: The column the widget is in.
        :param widget: The index of the widget to take the focus.
        """
        # Find the layout to own the focus.
        for i, l in enumerate(self._layouts):
            if l is layout:
                break
        else:
            # No matching layout - give up now
            return

        self._layouts[self._focus].blur()
        self._focus = i
        self._layouts[self._focus].focus(force_column=column,
                                         force_widget=widget)

    def move_to(self, x, y, h):
        """
        Make the specified location visible.  This is typically used by a widget
        to scroll the canvas such that it is visible.

        :param x: The x location to make visible.
        :param y: The y location to make visible.
        :param h: The height of the location to make visible.
        """
        if self._has_border:
            start_x = 1
            width = self.canvas.width - 2
            start_y = self.canvas.start_line + 1
            height = self.canvas.height - 2
        else:
            start_x = 0
            width = self.canvas.width
            start_y = self.canvas.start_line
            height = self.canvas.height

        if ((x >= start_x) and (x < start_x + width) and
                (y >= start_y) and (y < start_y + height)):
            # Already OK - quit now.
            return

        if y < start_y:
            self.canvas.scroll_to(y - 1 if self._has_border else y)
        else:
            line = y + h - self.canvas.height + (1 if self._has_border else 0)
            self.canvas.scroll_to(max(0, line))

    def rebase_event(self, event):
        """
        Rebase the coordinates of the passed event to frame-relative
        coordinates.

        :param event: The event to be rebased.
        :returns: A new event object appropriately re-based.
        """
        new_event = copy(event)
        if isinstance(new_event, MouseEvent):
            origin = self._canvas.origin
            new_event.x -= origin[0]
            new_event.y -= origin[1] - self._canvas.start_line
        return new_event

    def process_event(self, event):
        # Give the current widget in focus first chance to process the event.
        event = self._layouts[self._focus].process_event(event,
                                                         self._hover_focus)

        # If the underlying widgets did not process the event, try processing
        # it now.
        if event is not None:
            if isinstance(event, KeyboardEvent):
                if event.key_code in [Screen.KEY_TAB, Screen.KEY_DOWN]:
                    # Move on to next widget.
                    self._layouts[self._focus].blur()
                    old_focus = self._focus
                    self._focus += 1
                    while self._focus != old_focus:
                        try:
                            self._layouts[self._focus].focus(force_first=True)
                            break
                        except IndexError:
                            # TODO: convert into a proper API
                            self._focus += 1
                            if self._focus >= len(self._layouts):
                                self._focus = 0
                    self._layouts[self._focus].focus(force_first=True)
                    event = None
                elif event.key_code in [Screen.KEY_BACK_TAB, Screen.KEY_UP]:
                    # Move on to previous widget.
                    self._layouts[self._focus].blur()
                    old_focus = self._focus
                    self._focus -= 1
                    while self._focus != old_focus:
                        try:
                            self._layouts[self._focus].focus(force_first=True)
                            break
                        except IndexError:
                            # TODO: convert into a proper API
                            self._focus -= 1
                            if self._focus < 0:
                                self._focus = len(self._layouts) - 1
                    self._layouts[self._focus].focus(force_last=True)
                    event = None
            elif isinstance(event, MouseEvent):
                for layout in self._layouts:
                    if layout.process_event(event, self._hover_focus) is None:
                        return
        return event


class Layout(object):
    """
    Widget layout handler.  All Widgets must be contained within a Layout within
    a Frame.  The Layout class is responsible for deciding the exact size and
    location of the widgets.  The logic uses similar ideas as used in modern
    web frameworks and is as follows.

    1.  The Frame owns one or more Layouts.  The Layouts stack one above each
        other when displayed - i.e. the first Layout in the Frame is above the
        second, etc.
    2.  Each Layout defines the horizontal constraints by defining columns
        as a percentage of the full canvas width.
    3.  The Widgets are assigned a column within the Layout that owns them.
    4.  The Layout then decides the exact size and location to make the
        Widget best fit the canvas as constrained by the above.
    """

    def __init__(self, columns, fill_frame=False):
        """
        :param columns: A list of numbers specifying the width of each column
            in this layout.
        :param fill_frame: Whether this Layout should attempt to fill the rest
            of the Frame.  Defaults to False.

        The Layout will automatically normalize the units used for the columns,
        e.g. converting [2, 6, 2] to [20%, 60%, 20%] of the available canvas.
        """
        total_size = sum(columns)
        self._column_sizes = [x / total_size for x in columns]
        self._columns = [[] for _ in columns]
        self._frame = None
        self._has_focus = False
        self._live_col = 0
        self._live_widget = -1
        self._fill_frame = fill_frame

    @property
    def fill_frame(self):
        """
        Whether this Layout is variable height or not.
        """
        return self._fill_frame

    def register_frame(self, frame):
        """
        Register the Frame that owns this Widget.

        :param frame: The owning Frame.
        """
        self._frame = frame
        for column in self._columns:
            for widget in column:
                widget.register_frame(self._frame)

    def add_widget(self, widget, column=0):
        """
        Add a widget to this Layout.

        :param widget: The widget to be added.
        :param column: The column within the widget for this widget.  Defaults
                       to zero.
        """
        self._columns[column].append(widget)
        widget.register_frame(self._frame)

        if widget.name in self._frame.data:
            widget.value = self._frame.data[widget.name]

    def focus(self, force_first=False, force_last=False, force_column=None,
              force_widget=None):
        """
        Call this to give this Layout the input focus.

        :param force_first: Optional parameter to force focus to first widget.
        :param force_last: Optional parameter to force focus to last widget.
        :param force_column: Optional parameter to mandate the new column index.
        :param force_widget: Optional parameter to mandate the new widget index.

        The force_column and force_widget parameters must both be set or unset
        together.
        """
        self._has_focus = True
        if force_widget is not None and force_column is not None:
            self._live_col = force_column
            self._live_widget = force_widget
        elif force_first:
            self._live_col = 0
            self._live_widget = -1
            self._find_next_widget(1)
        elif force_last:
            self._live_col = len(self._columns) - 1
            self._live_widget = len(self._columns[self._live_col])
            self._find_next_widget(-1)
        self._columns[self._live_col][self._live_widget].focus()

    def blur(self):
        """
        Call this to give take the input focus from this Layout.
        """
        self._has_focus = False
        self._columns[self._live_col][self._live_widget].blur()

    def fix(self, start_x, start_y, max_width, max_height):
        """
        Fix the location and size of all the Widgets in this Layout.

        :param start_x: The start column for the Layout.
        :param start_y: The start line for the Layout.
        :param max_width: Max width to allow this layout.
        :param max_height: Max height to allow this layout.
        :returns: The next line to be used for any further Layouts.
        """
        x = start_x
        width = max_width
        y = w = 0
        max_y = start_y
        for i, column in enumerate(self._columns):
            # For each column determine if we need a tab offset for labels.
            # Only allow labels to take up 1/3 of the column.
            if len(column) > 0:
                offset = max([0 if w.label is None else len(w.label) + 1
                              for w in column])
            else:
                offset = 0
            offset = int(min(offset,
                         width * self._column_sizes[i] // 3))

            # Possibly do 2 passes to allow one widget to fill remaining space
            # on the screen.
            fill_widget = None
            fill_height = 0
            for _ in range(2):
                # Now go through each widget getting them to resize to the
                # required width and label offset.
                y = start_y
                w = int(width * self._column_sizes[i])
                for widget in column:
                    h = widget.required_height(offset, w)
                    if h < 0:
                        if fill_widget is None:
                            # First pass - note down required filler.
                            fill_widget = widget
                        elif fill_widget == widget:
                            # Second pass - resize to calculated size
                            widget.set_layout(x, y, offset, w, fill_height)
                            h = fill_height
                        else:
                            # First pass, but a second widget - this is a bug.
                            raise Highlander("Too many Widgets filling Layout")
                    else:
                        widget.set_layout(x, y, offset, w, h)
                    y += h
                if fill_widget is None:
                    # No variable height widget - stop iterating.
                    break
                else:
                    # We need to figure out space left.
                    fill_height = max(0, max_height - y)
            max_y = max(max_y, y)
            x += w
        if self.fill_frame:
            max_y = max(max_y, start_y + max_height)
        return max_y

    def _find_next_widget(self, direction, stay_in_col=False, start_at=None,
                          wrap=False):
        """
        Find the next widget to get the focus, stopping at the start/end of the
        list if hit.

        :param direction: The direction to move through the widgets.
        :param stay_in_col: Whether to limit search to current column.
        :param start_at: Optional starting point in current column.
        :param wrap: Whether to wrap around columns when at the end.
        """
        current_widget = self._live_widget
        current_col = self._live_col
        if start_at is not None:
            self._live_widget = start_at
        still_looking = True
        while still_looking:
            while 0 <= self._live_col < len(self._columns):
                self._live_widget += direction
                while 0 <= self._live_widget < len(
                        self._columns[self._live_col]):
                    widget = self._columns[self._live_col][self._live_widget]
                    if widget.is_tab_stop and not widget.disabled:
                        return
                    self._live_widget += direction
                if stay_in_col:
                    # Don't move to another column - just stay where we are.
                    self._live_widget = current_widget
                    break
                else:
                    self._live_col += direction
                    self._live_widget = -1 if direction > 0 else \
                        len(self._columns[self._live_col])
                    if self._live_col == current_col:
                        # We've wrapped all the way back to the same column -
                        # give up now and stay where we were.
                        self._live_widget = current_widget
                        return

            # If we got here we hit the end of the columns - only keep on
            # looking if we're allowed to wrap.
            still_looking = wrap
            if still_looking:
                if self._live_col < 0:
                    self._live_col = len(self._columns) - 1
                else:
                    self._live_col = 0

    def process_event(self, event, hover_focus):
        """
        Process any input event.

        :param event: The event that was triggered.
        :param hover_focus: Whether to trigger focus change on mouse moves.
        :returns: None if the Effect processed the event, else the original
                  event.
        """
        # Check whether this Layout is read-only - i.e. has no active focus.
        if self._live_col < 0 or self._live_widget < 0:
            return event

        # Give the active widget the first refusal for this event.
        event = self._columns[
            self._live_col][self._live_widget].process_event(event)

        # Check for any movement keys if the widget refused them.
        if event is not None:
            if isinstance(event, KeyboardEvent):
                if event.key_code == Screen.KEY_TAB:
                    # Move on to next widget, unless it is the last in the
                    # Layout.
                    self._columns[self._live_col][self._live_widget].blur()
                    self._find_next_widget(1)
                    if self._live_col >= len(self._columns):
                        self._live_col = 0
                        self._live_widget = -1
                        self._find_next_widget(1)
                        return event

                    # If we got here, we still should have the focus.
                    self._columns[self._live_col][self._live_widget].focus()
                    event = None
                elif event.key_code == Screen.KEY_BACK_TAB:
                    # Move on to previous widget, unless it is the first in the
                    # Layout.
                    self._columns[self._live_col][self._live_widget].blur()
                    self._find_next_widget(-1)
                    if self._live_col < 0:
                        self._live_col = len(self._columns) - 1
                        self._live_widget = len(self._columns[self._live_col])
                        self._find_next_widget(-1)
                        return event

                    # If we got here, we still should have the focus.
                    self._columns[self._live_col][self._live_widget].focus()
                    event = None
                elif event.key_code == Screen.KEY_DOWN:
                    # Move on to next widget in this column
                    self._columns[self._live_col][self._live_widget].blur()
                    self._find_next_widget(1, stay_in_col=True)
                    self._columns[self._live_col][self._live_widget].focus()
                    event = None
                elif event.key_code == Screen.KEY_UP:
                    # Move on to previous widget, unless it is the first in the
                    # Layout.
                    self._columns[self._live_col][self._live_widget].blur()
                    self._find_next_widget(-1, stay_in_col=True)
                    self._columns[self._live_col][self._live_widget].focus()
                    event = None
                elif event.key_code == Screen.KEY_LEFT:
                    # Move on to last widget in the previous column
                    self._columns[self._live_col][self._live_widget].blur()
                    self._find_next_widget(-1, start_at=0, wrap=True)
                    self._columns[self._live_col][self._live_widget].focus()
                    event = None
                elif event.key_code == Screen.KEY_RIGHT:
                    # Move on to first widget in the next column.
                    self._columns[self._live_col][self._live_widget].blur()
                    self._find_next_widget(
                        1,
                        start_at=len(self._columns[self._live_col]),
                        wrap=True)
                    self._columns[self._live_col][self._live_widget].focus()
                    event = None
            elif isinstance(event, MouseEvent):
                # Mouse event - rebase coordinates to Frame context.
                new_event = self._frame.rebase_event(event)
                if ((hover_focus and event.buttons >= 0) or
                        event.buttons > 0):
                    # Mouse click - look to move focus.
                    for i, column in enumerate(self._columns):
                        for j, widget in enumerate(column):
                            if widget.is_mouse_over(new_event):
                                self._frame.switch_focus(self, i, j)
                                widget.process_event(event)
                                return
        return event

    def update(self, frame_no):
        """
        Redraw the widgets inside this Layout.

        :param frame_no: The current frame to be drawn.
        """
        for column in self._columns:
            for widget in column:
                widget.update(frame_no)

    def save(self):
        """
        Save the current values in all the widgets back to the persistent data
        storage.
        """
        for column in self._columns:
            for widget in column:
                if widget.name is not None:
                    # This relies on the fact that we are passed the actual dict
                    # and so can edit it directly.  In this case, that is all we
                    # want - no need to update the widgets.
                    self._frame._data[widget.name] = widget.value

    def update_widgets(self):
        """
        Reset the values for any Widgets in this Layout based on the current
        Frame data store.
        """
        for column in self._columns:
            for widget in column:
                if widget.name in self._frame.data:
                    widget.value = self._frame.data[widget.name]
                else:
                    widget.value = None

    def reset(self):
        """
        Reset this Layout and the Widgets it contains.
        """
        # Ensure that the widgets are using the right values.
        self.update_widgets()

        # Reset all the widgets.
        for column in self._columns:
            for widget in column:
                widget.reset()
                widget.blur()

        # Find the focus for the first widget
        self._live_widget = -1
        self._find_next_widget(1)


class Widget(with_metaclass(ABCMeta, object)):
    """
    A Widget is a re-usable component that can be used to create a simple GUI.
    """

    def __init__(self, name, tab_stop=True):
        """
        :param name: The name of this Widget.
        :param tab_stop: Whether this widget should take focus or not when
                         tabbing around the Frame.
        """
        super(Widget, self).__init__()
        # Internal properties
        self._name = name
        self._label = None
        self._frame = None
        self._value = None
        self._has_focus = False
        self._x = self._y = 0
        self._w = self._h = 0
        self._offset = 0
        self._display_label = None
        self._is_tab_stop = tab_stop
        self._is_disabled = False

    @property
    def is_tab_stop(self):
        """
        Whether this widget is a valid tab stop for keyboard navigation.
        """
        return self._is_tab_stop

    @property
    def disabled(self):
        """
        Whether this widget is disabled or not.
        """
        return self._is_disabled

    @disabled.setter
    def disabled(self, new_value):
        self._is_disabled = new_value

    def register_frame(self, frame):
        """
        Register the Frame that owns this Widget.
        :param frame: The owning Frame.
        """
        self._frame = frame

    def set_layout(self, x, y, offset, w, h):
        """
        Set the size and position of the Widget.

        :param x: The x position of the widget.
        :param y: The y position of the widget.
        :param offset: The allowed label size for the widget.
        :param w: The width of the widget.
        :param h: The height of the widget.
        """
        self._x = x
        self._y = y
        self._offset = offset
        self._w = w
        self._h = h

    def focus(self):
        """
        Call this to give this Widget the input focus.
        """
        self._has_focus = True
        self._frame.move_to(self._x, self._y, self._h)

    def is_mouse_over(self, event, include_label=True):
        """
        Check if the specified mouse event is over this widget.

        :param event: The MouseEvent to check.
        :param include_label: Include space reserved for the label when
            checking for .
        :returns: True if the mouse is over the actiev parts of the widget.
        """
        # Disabled widgets should not react to the mouse.
        if self._is_disabled:
            return False

        # Check for any overlap
        if self._y <= event.y < self._y + self._h:
            if ((include_label and self._x <= event.x < self._x + self._w) or
                    (self._x + self._offset <= event.x < self._x + self._w)):
                return True

        return False

    def blur(self):
        """
        Call this to give take the input focus from this Widget.
        """
        self._has_focus = False

    def _draw_label(self):
        """
        Draw the label for this widget if needed.
        """
        if self._label is not None:
            # Break the label up as required.
            if self._display_label is None:
                # noinspection PyTypeChecker
                self._display_label = _split_text(
                    self._label, self._offset, self._h)

            # Draw the  display label.
            (colour, attr, bg) = self._frame.palette["label"]
            for i, text in enumerate(self._display_label):
                self._frame.canvas.paint(
                    text, self._x, self._y + i, colour, attr, bg)

    def _draw_cursor(self, char, frame_no, x, y):
        """
        Draw a flashing cursor for this widget.

        :param char: The character to use for the cursor (when not a block)
        :param frame_no: The current frame number.
        :param x: The x coordinate for the cursor.
        :param y: The y coordinate for the cursor.
        """
        (colour, attr, bg) = self._pick_colours("edit_text")
        if frame_no % 10 < 5:
            attr |= Screen.A_REVERSE
        self._frame.canvas.print_at(char, x, y, colour, attr, bg)

    def _pick_colours(self, palette_name, selected=False):
        """
        Pick the rendering colour for a widget based on the current state.

        :param palette_name: The stem name for the widget - e.g. "button".
        :param selected: Whether this item is selected or not.
        :returns: A colour tuple (fg, attr, bg) to be used.
        """
        if self.disabled:
            key = "disabled"
        else:
            if self._has_focus:
                key = "focus_" + palette_name
            else:
                key = palette_name
            if selected:
                key = "selected_" + key
        return self._frame.palette[key]

    @abstractmethod
    def update(self, frame_no):
        """
        The update method is called whenever this widget needs to redraw itself.

        :param frame_no: The frame number for this screen update.
        """

    @abstractmethod
    def reset(self):
        """
        The reset method is called whenever the widget needs to go back to its
        default (initially created) state.
        """

    @abstractmethod
    def process_event(self, event):
        """
        Process any input event.

        :param event: The event that was triggered.
        :returns: None if the Effect processed the event, else the original
                  event.
        """

    @property
    def label(self):
        """
        The label for this widget.  Can be `None`.
        """
        return self._label

    @property
    def name(self):
        """
        The name for this widget (for reference in the persistent data).  Can
        be `None`.
        """
        return self._name

    @property
    def value(self):
        """
        The value to return for this widget based on the user's input.
        """
        return self._value

    @value.setter
    def value(self, new_value):
        self._value = new_value

    @abstractmethod
    def required_height(self, offset, width):
        """
        Calculate the minimum required height for this widget.

        :param offset: The allowed width for any labels.
        :param width: The total width of the widget, including labels.
        """


class Label(Widget):
    """
    A simple text label.
    """

    def __init__(self, label):
        """
        :param label: The text to be displayed for the Label.
        """
        # Labels have no value and so should have no name for look-ups either.
        super(Label, self).__init__(None, tab_stop=False)
        # Although this is a label, we don't want it to contribute to the layout
        # tab calculations, so leave internal `_label` value as None.
        self._text = label

    def process_event(self, event):
        # Labels have no user interactions
        return event

    def update(self, frame_no):
        (colour, attr, bg) = self._frame.palette["label"]
        self._frame.canvas.print_at(
            self._text, self._x, self._y, colour, attr, bg)

    def reset(self):
        pass

    def required_height(self, offset, width):
        # Allow one line for text and a blank spacer before it.
        return 1


class Divider(Widget):
    """
    A simple divider to break up a group of widgets.
    """

    def __init__(self, draw_line=True, height=1):
        """
        :param draw_line: Whether to draw a line in the centre of the gap.
        :param height: The required vertical gap.
        """
        # Dividers have no value and so should have no name for look-ups either.
        super(Divider, self).__init__(None, tab_stop=False)
        self._draw_line = draw_line
        self._required_height = height

    def process_event(self, event):
        # Dividers have no user interactions
        return event

    def update(self, frame_no):
        (colour, attr, bg) = self._frame.palette["borders"]
        if self._draw_line:
            self._frame.canvas.print_at("-" * self._w,
                                        self._x,
                                        self._y + (self._required_height // 2),
                                        colour, attr, bg)

    def reset(self):
        pass

    def required_height(self, offset, width):
        # Allow one line for text and a blank spacer before it.
        return self._required_height


class Text(Widget):
    """
    A Text widget is a single line input field.  It consists of an optional
    label and an entry box.
    """

    def __init__(self, label=None, name=None):
        """
        :param label: An optional label for the widget.
        :param name: The name for the widget.
        """
        super(Text, self).__init__(name)
        self._label = label
        self._column = 0
        self._start_column = 0

    def update(self, frame_no):
        self._draw_label()

        # Calculate new visible limits if needed.
        width = self._w - self._offset
        self._start_column = max(0, max(self._column - width + 1,
                                        min(self._start_column, self._column)))

        # Render visible portion of the text.
        (colour, attr, bg) = self._pick_colours("edit_text")
        if self._value:
            text = self._value[self._start_column:self._start_column + width]
        else:
            text = ""
        text += " " * (width - len(text))
        self._frame.canvas.print_at(
            text,
            self._x + self._offset,
            self._y,
            colour, attr, bg)

        # Since we switch off the standard cursor, we need to emulate our own
        # if we have the input focus.
        if self._has_focus:
            self._draw_cursor(
                " " if self._column >= len(self._value) else
                self._value[self._column],
                frame_no,
                self._x + self._offset + self._column - self._start_column,
                self._y)

    def reset(self):
        # Reset to original data and move to end of the text.
        if self._value is None:
            self._value = ""
        self._column = len(self._value)

    def process_event(self, event):
        if isinstance(event, KeyboardEvent):
            if event.key_code == Screen.KEY_BACK:
                if self._column > 0:
                    # Delete character in front of cursor.
                    self._value = "".join([
                        self._value[:self._column - 1],
                        self._value[self._column:]])
                    self._column -= 1
            elif event.key_code == Screen.KEY_LEFT:
                self._column -= 1
                self._column = max(self._column, 0)
            elif event.key_code == Screen.KEY_RIGHT:
                self._column += 1
                self._column = min(len(self._value), self._column)
            elif event.key_code == Screen.KEY_HOME:
                self._column = 0
            elif event.key_code == Screen.KEY_END:
                self._column = len(self._value)
            elif 32 <= event.key_code < 256:
                # Insert any visible text at the current cursor position.
                self._value = chr(event.key_code).join([
                    self._value[:self._column],
                    self._value[self._column:]])
                self._column += 1
            else:
                # Ignore any other key press.
                return event
        elif isinstance(event, MouseEvent):
            # Mouse event - rebase coordinates to Frame context.
            new_event = self._frame.rebase_event(event)
            if event.buttons != 0:
                if self.is_mouse_over(new_event, include_label=False):
                    self._column = min(
                        len(self._value),
                        new_event.x-self._x-self._offset+self._start_column)
                    self._column = max(0, self._column)
                    return
            # Ignore other mouse events.
            return event
        else:
            # Ignore other events
            return event

    def required_height(self, offset, width):
        return 1


class CheckBox(Widget):
    """
    A CheckBox widget is used to ask for simple Boolean (i.e. yes/no) input.  It
    consists of an optional label (typically used for the first in a group of
    CheckBoxes), the box and a field name.
    """

    def __init__(self, text, label=None, name=None):
        """
        :param text: The text to explain this specific field to the user.
        :param label: An optional label for the widget.
        :param name: The internal name for the widget.
        """
        super(CheckBox, self).__init__(name)
        self._text = text
        self._label = label

    def update(self, frame_no):
        self._draw_label()

        # Render this checkbox.
        (colour, attr, bg) = self._pick_colours("control", self._has_focus)
        self._frame.canvas.print_at(
            "[{}] ".format("X" if self._value else " "),
            self._x + self._offset,
            self._y,
            colour, attr, bg)
        (colour, attr, bg) = self._pick_colours("field", self._has_focus)
        self._frame.canvas.print_at(
            self._text,
            self._x + self._offset + 4,
            self._y,
            colour, attr, bg)

    def reset(self):
        pass

    def process_event(self, event):
        if isinstance(event, KeyboardEvent):
            if event.key_code in [ord(" "), 10, 13]:
                self._value = not self._value
            else:
                # Ignore any other key press.
                return event
        elif isinstance(event, MouseEvent):
            # Mouse event - rebase coordinates to Frame context.
            new_event = self._frame.rebase_event(event)
            if event.buttons != 0:
                if self.is_mouse_over(new_event, include_label=False):
                    self._value = not self._value
                    return
            # Ignore other mouse events.
            return event
        else:
            # Ignore other events
            return event

    def required_height(self, offset, width):
        return 1


class RadioButtons(Widget):
    """
    A RadioButtons widget is used to ask for one of a list of values to be
    selected by the user. It consists of an optional label and then a list of
    selection bullets with field names.
    """

    def __init__(self, options, label=None, name=None):
        """
        :param options: A list of (text, value) tuples for each radio button.
        :param label: An optional label for the widget.
        :param name: The internal name for the widget.
        """
        super(RadioButtons, self).__init__(name)
        self._options = options
        self._label = label
        self._selection = 0
        self._start_column = 0

    def update(self, frame_no):
        self._draw_label()

        # Render the list of radio buttons.
        for i, (text, _) in enumerate(self._options):
            fg, attr, bg = self._pick_colours("control", i == self._selection)
            fg2, attr2, bg2 = self._pick_colours("field", i == self._selection)
            check = "X" if i == self._selection else " "
            self._frame.canvas.print_at(
                "({}) ".format(check),
                self._x + self._offset,
                self._y + i,
                fg, attr, bg)
            self._frame.canvas.print_at(
                text,
                self._x + self._offset + 4,
                self._y + i,
                fg2, attr2, bg2)

    def reset(self):
        for i, (_, value) in enumerate(self._options):
            if self._value == value:
                self._selection = i
                break
        else:
            self._selection = 0

    def process_event(self, event):
        if isinstance(event, KeyboardEvent):
            # Don't swallow keys if at limits of the list.
            if event.key_code == Screen.KEY_UP and self._selection > 0:
                self._selection -= 1
                self._value = self._options[self._selection][1]
            elif (event.key_code == Screen.KEY_DOWN and
                    self._selection < len(self._options) - 1):
                self._selection += 1
                self._value = self._options[self._selection][1]
            else:
                # Ignore any other key press.
                return event
        elif isinstance(event, MouseEvent):
            # Mouse event - rebase coordinates to Frame context.
            new_event = self._frame.rebase_event(event)
            if event.buttons != 0:
                if self.is_mouse_over(new_event, include_label=False):
                    self._selection = new_event.y - self._y
                    self._value = self._options[self._selection][1]
                    return
            # Ignore other mouse events.
            return event
        else:
            # Ignore non-keyboard events
            return event

    def required_height(self, offset, width):
        return len(self._options)


class TextBox(Widget):
    """
    A TextBox is a simple widget for recording and displaying the text that has
    been typed into it (when it has the focus).  It consists of a simple
    framed box with option label.  It can take multi-line input.
    """

    def __init__(self, height, label=None, name=None, as_string=False):
        """
        :param height: The required number of input lines for this TextBox.
        :param label: An optional label for the widget.
        :param name: The name for the TextBox.
        :param as_string: Use "\n" separated string instead of a list for the
            value of this widget.
        """
        super(TextBox, self).__init__(name)
        self._label = label
        self._line = 0
        self._column = 0
        self._start_line = 0
        self._start_column = 0
        self._required_height = height
        self._as_string = as_string

    def update(self, frame_no):
        self._draw_label()

        # Calculate new visible limits if needed.
        width = self._w - self._offset
        height = self._h
        dx = dy = 0
        self._start_line = max(0, max(self._line - height + 1,
                                      min(self._start_line, self._line)))
        self._start_column = max(0, max(self._column - width + 1,
                                        min(self._start_column, self._column)))

        # Clear out the existing box content
        (colour, attr, bg) = self._pick_colours("edit_text")
        for i in range(height):
            self._frame.canvas.print_at(
                " " * width,
                self._x + self._offset + dx,
                self._y + i + dy,
                colour, attr, bg)

        # Render visible portion of the text.
        for i, text in enumerate(self._value):
            if self._start_line <= i < self._start_line + height:
                self._frame.canvas.print_at(
                    text[self._start_column:self._start_column + width],
                    self._x + self._offset + dx,
                    self._y + i + dy - self._start_line,
                    colour, attr, bg)

        # Since we switch off the standard cursor, we need to emulate our own
        # if we have the input focus.
        if self._has_focus:
            self._draw_cursor(
                " " if self._column >= len(self._value[self._line]) else
                self._value[self._line][self._column],
                frame_no,
                self._x + self._offset + self._column + dx - self._start_column,
                self._y + self._line + dy - self._start_line)

    def reset(self):
        # Reset to original data and move to end of the text.
        if self._value is None:
            self._value = [""]
        self._line = len(self._value) - 1
        self._column = len(self._value[self._line])

    def process_event(self, event):
        if isinstance(event, KeyboardEvent):
            if event.key_code in [10, 13]:
                # Split and insert line  on CR or LF.
                self._value.insert(self._line + 1,
                                   self._value[self._line][self._column:])
                self._value[self._line] = self._value[self._line][:self._column]
                self._line += 1
                self._column = 0
            elif event.key_code == Screen.KEY_BACK:
                if self._column > 0:
                    # Delete character in front of cursor.
                    self._value[self._line] = "".join([
                        self._value[self._line][:self._column - 1],
                        self._value[self._line][self._column:]])
                    self._column -= 1
                else:
                    if self._line > 0:
                        # Join this line with previous
                        self._line -= 1
                        self._column = len(self._value[self._line])
                        self._value[self._line] += self._value.pop(self._line+1)
            elif event.key_code == Screen.KEY_UP:
                # Move up one line in text
                self._line = max(0, self._line - 1)
                if self._column >= len(self._value[self._line]):
                    self._column = len(self._value[self._line])
            elif event.key_code == Screen.KEY_DOWN:
                # Move down one line in text
                self._line = min(len(self._value) - 1, self._line + 1)
                if self._column >= len(self._value[self._line]):
                    self._column = len(self._value[self._line])
            elif event.key_code == Screen.KEY_LEFT:
                # Move left one char, wrapping to previous line if needed.
                self._column -= 1
                if self._column < 0:
                    if self._line > 0:
                        self._line -= 1
                        self._column = len(self._value[self._line])
                    else:
                        self._column = 0
            elif event.key_code == Screen.KEY_RIGHT:
                # Move right one char, wrapping to next line if needed.
                self._column += 1
                if self._column > len(self._value[self._line]):
                    if self._line < len(self._value) - 1:
                        self._line += 1
                        self._column = 0
                    else:
                        self._column = len(self._value[self._line])
            elif event.key_code == Screen.KEY_HOME:
                # Go to the start of this line
                self._column = 0
            elif event.key_code == Screen.KEY_END:
                # Go to the end of this line
                self._column = len(self._value[self._line])
            elif 32 <= event.key_code < 256:
                # Insert any visible text at the current cursor position.
                self._value[self._line] = chr(event.key_code).join([
                    self._value[self._line][:self._column],
                    self._value[self._line][self._column:]])
                self._column += 1
            else:
                # Ignore any other key press.
                return event
        elif isinstance(event, MouseEvent):
            # Mouse event - rebase coordinates to Frame context.
            new_event = self._frame.rebase_event(event)
            if event.buttons != 0:
                if self.is_mouse_over(new_event, include_label=False):
                    self._line = max(0, new_event.y-self._y+self._start_line)
                    self._line = min(len(self._value) - 1, self._line)
                    self._column = min(
                        len(self._value[self._line]),
                        new_event.x-self._x-self._offset+self._start_column)
                    self._column = max(0, self._column)
                    return
            # Ignore other mouse events.
            return event
        else:
            # Ignore other events
            return event

    def required_height(self, offset, width):
        return self._required_height

    @property
    def value(self):
        """
        The value to return for this widget based on the user's input.
        """
        if self._value is None:
            self._value = [""]
        return "\n".join(self._value) if self._as_string else self._value

    @value.setter
    def value(self, new_value):
        if new_value is None:
            self._value = [""]
        elif self._as_string:
            self._value = new_value.split("\n")
        else:
            self._value = new_value


class ListBox(Widget):
    """
    A ListBox is a simple widget for displaying a list of options from which
    the user can select one option.
    """

    def __init__(self, height, options, label=None, name=None, on_select=None):
        """
        :param height: The required number of input lines for this TextBox.
        :param label: An optional label for the widget.
        :param name: The name for the TextBox.
        """
        super(ListBox, self).__init__(name)
        self._options = options
        self._label = label
        self._line = 0
        self._start_line = 0
        self._required_height = height
        self._on_select = on_select

    def update(self, frame_no):
        self._draw_label()

        # Calculate new visible limits if needed.
        width = self._w - self._offset
        height = self._h
        dx = dy = 0

        # Clear out the existing box content
        (colour, attr, bg) = self._frame.palette["field"]
        for i in range(height):
            self._frame.canvas.print_at(
                " " * width,
                self._x + self._offset + dx,
                self._y + i + dy,
                colour, attr, bg)

        # Don't bother with anything else if there are no options to render.
        if len(self._options) <= 0:
            return

        # Render visible portion of the text.
        self._start_line = max(0, max(self._line - height + 1,
                                      min(self._start_line, self._line)))
        for i, (text, _) in enumerate(self._options):
            if self._start_line <= i < self._start_line + height:
                colour, attr, bg = self._pick_colours("field", i == self._line)
                self._frame.canvas.print_at(
                    "{:{width}}".format(text, width=width),
                    self._x + self._offset + dx,
                    self._y + i + dy - self._start_line,
                    colour, attr, bg)

    def reset(self):
        # Reset selection - use value to trigger on_select
        if len(self._options) > 0:
            self._line = 0
            self.value = self._options[self._line][1]
        else:
            self._line = -1
            self.value = None

    def process_event(self, event):
        if isinstance(event, KeyboardEvent):
            if len(self._options) > 0 and event.key_code == Screen.KEY_UP:
                # Move up one line in text - use value to trigger on_select.
                self._line = max(0, self._line - 1)
                self.value = self._options[self._line][1]
            elif len(self._options) > 0 and event.key_code == Screen.KEY_DOWN:
                # Move down one line in text - use value to trigger on_select.
                self._line = min(len(self._options) - 1, self._line + 1)
                self.value = self._options[self._line][1]
            else:
                # Ignore any other key press.
                return event
        elif isinstance(event, MouseEvent):
            # Mouse event - rebase coordinates to Frame context.
            new_event = self._frame.rebase_event(event)
            if event.buttons != 0:
                if (len(self._options) > 0 and
                        self.is_mouse_over(new_event, include_label=False)):
                    self._line = min(new_event.y - self._y,
                                     len(self._options) - 1)
                    self._value = self._options[self._line][1]
                    return
            # Ignore other mouse events.
            return event
        else:
            # Ignore other events
            return event

    def required_height(self, offset, width):
        return self._required_height

    @property
    def value(self):
        """
        The value to return for this widget based on the user's input.
        """
        return self._value

    @value.setter
    def value(self, new_value):
        self._value = new_value
        for i, (_, value) in enumerate(self._options):
            if value == new_value:
                self._line = i
                break
        else:
            self._value = None
            self._line = -1
        if self._on_select:
            self._on_select()

    @property
    def options(self):
        """
        The list of options available for user selection - this is a list of
        tuples (<human readable string>, <internal value>).
        """
        return self._options

    @options.setter
    def options(self, new_value):
        self._options = new_value
        self.value = self._options[0][1] if len(self._options) > 0 else None


class Button(Widget):
    """
    A Button widget to be  displayed in a Frame.  It is typically used to
    represent a desired action for te user to invoke (e.g. a submit button on
    a form).
    """

    def __init__(self, text, on_click, label=None):
        """
        :param text: The text for the button.
        :param on_click: The function to invoke when the button is clicked.
        :param label: An optional label for the widget.
        """
        super(Button, self).__init__(None)
        # We nly ever draw the button with borders, so calculate that once now.
        self._text = "< {} >".format(text)
        self._on_click = on_click
        self._label = label

    def set_layout(self, x, y, offset, w, h):
        # Do the usual layout work. then recalculate exact x/w values for the
        # rendered button.
        super(Button, self).set_layout(x, y, offset, w, h)
        self._x += max(0, (self._w - self._offset - len(self._text)) // 2)
        self._w = min(self._w, len(self._text))

    def update(self, frame_no):
        self._draw_label()

        (colour, attr, bg) = self._pick_colours("button")
        self._frame.canvas.print_at(
            self._text,
            self._x + self._offset,
            self._y,
            colour, attr, bg)

    def reset(self):
        self._value = False

    def process_event(self, event):
        if isinstance(event, KeyboardEvent):
            if event.key_code in [ord(" "), 10, 13]:
                self._on_click()
                return
            else:
                # Ignore any other key press.
                return event
        elif isinstance(event, MouseEvent):
            new_event = self._frame.rebase_event(event)
            if event.buttons != 0:
                if (self._x <= new_event.x < self._x + self._w and
                        self._y <= new_event.y < self._y + self._h):
                    self._on_click()
                    return
        # Ignore other events
        return event

    def required_height(self, offset, width):
        return 1


class PopUpDialog(Frame):
    """
    A fixed implementation Frame that simply provides a standard message box
    dialog.
    """

    # Override standard palette for pop-ups
    _normal = (Screen.COLOUR_WHITE, Screen.A_NORMAL, Screen.COLOUR_RED)
    _bold = (Screen.COLOUR_WHITE, Screen.A_BOLD, Screen.COLOUR_RED)
    palette = {
        "background": _normal,
        "label": _bold,
        "borders": _normal,
        "title": _bold,
        "edit_text": _normal,
        "focus_edit_text": _bold,
        "field": _normal,
        "focus_field": _bold,
        "button": _normal,
        "focus_button": _bold,
        "control": _normal,
        "focus_control": _bold,
        "disabled": _bold,
    }

    def __init__(self, screen, text, buttons):
        """
        :param screen: The Screen that owns this dialog.
        :param text: The message text to display.
        :param buttons: A list of button names to display.
        """
        # Remember parameters for cloning.
        self._text = text
        self._buttons = buttons

        # Always make the dialog 2/3 of the screen width.
        width = min(len(self._text) + 4, screen.width * 2 // 3)

        # Figure out the necessary message and allow for buttons and borders
        # when deciding on height.
        self._message = _split_text(text, width, screen.height - 4)
        height = len(self._message) + 4

        # Construct the Frame
        self._data = {"message": self._message}
        super(PopUpDialog, self).__init__(screen, height, width, self._data)

        # Build up the message box
        layout = Layout([100], fill_frame=True)
        self.add_layout(layout)
        text_box = TextBox(len(self._message), name="message")
        text_box.disabled = True
        layout.add_widget(text_box)
        layout2 = Layout([1 for _ in buttons])
        self.add_layout(layout2)
        for i, button in enumerate(buttons):
            layout2.add_widget(Button(button, self._destroy), i)
        self.fix()

    def process_event(self, event):
        # Only allow this effect to handle events.
        super(PopUpDialog, self).process_event(event)
        return None

    def _destroy(self):
        self._scene.remove_effect(self)

    def clone(self, screen):
        """
        Create a clone of the object into a new Screen.

        :param screen: The new Screen object to cline into.
        """
        return PopUpDialog(screen, self._text, self._buttons)<|MERGE_RESOLUTION|>--- conflicted
+++ resolved
@@ -93,13 +93,8 @@
             (Screen.COLOUR_WHITE, Screen.A_BOLD, Screen.COLOUR_CYAN),
     }
 
-<<<<<<< HEAD
     def __init__(self, screen, height, width, data={}, on_load=None,
-                 has_border=True, hover_focus=False, name=None):
-=======
-    def __init__(self, screen, height, width, data=None, on_load=None,
                  has_border=True, hover_focus=False, name=None, title=None):
->>>>>>> 7c8f4519
         """
         :param screen: The Screen that owns this Frame.
         :param width: The desired width of the Frame.
@@ -124,11 +119,8 @@
         self._has_border = has_border
         self._hover_focus = hover_focus
         self._name = name
-<<<<<<< HEAD
         self._initial_data = data
-=======
         self._title = " " + title[0:width-4] + " " if title else ""
->>>>>>> 7c8f4519
 
         # Now set up any passed data - use the public property to trigger any
         # necessary updates.
@@ -1688,6 +1680,7 @@
         "background": _normal,
         "label": _bold,
         "borders": _normal,
+        "scroll": _normal,
         "title": _bold,
         "edit_text": _normal,
         "focus_edit_text": _bold,
